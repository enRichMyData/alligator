--- conflicted
+++ resolved
@@ -125,14 +125,9 @@
         self.doc_percentage_type_features = doc_percentage_type_features
         if not (0 < self.doc_percentage_type_features <= 1):
             raise ValueError("doc_percentage_type_features must be between 0 and 1 (exclusive).")
-<<<<<<< HEAD
         self._http_session_limit = http_session_limit
         self._http_session_ssl_verify = http_session_ssl_verify
         self._shared_http_session: Optional[aiohttp.ClientSession] = None
-=======
-
-        # Misc
->>>>>>> 657b3256
         self._mongo_uri = kwargs.pop("mongo_uri", None) or self._DEFAULT_MONGO_URI
         self._db_name = kwargs.pop("db_name", None) or self._DB_NAME
         self._save_output = save_output
@@ -161,7 +156,6 @@
             mongo_uri=self._mongo_uri,
             input_collection=self._INPUT_COLLECTION,
         )
-<<<<<<< HEAD
 
         # Initialize fetchers to None; they will be created in _initialize_async_components
         self.candidate_fetcher: Optional[CandidateFetcher] = None
@@ -173,7 +167,7 @@
         self.mongo_wrapper.create_indexes()
 
         # Onboard data
-        self.onboard_data(self.dataset_name, self.table_name, columns_type=self.columns_type)
+        self.onboard_data(self.dataset_name, self.table_name, target_columns=self.target_columns)
 
     async def _initialize_async_components(self):
         """Initializes components that require an active event loop or async operations.
@@ -188,8 +182,6 @@
             f"and SSL verify {self._http_session_ssl_verify}."
         )
 
-=======
->>>>>>> 657b3256
         self.candidate_fetcher = CandidateFetcher(
             self.entity_retrieval_endpoint,
             self.entity_retrieval_token,
@@ -201,11 +193,6 @@
             input_collection=self._INPUT_COLLECTION,
             cache_collection=self._CACHE_COLLECTION,
         )
-<<<<<<< HEAD
-
-=======
-        self.object_fetcher = None
->>>>>>> 657b3256
         if self.object_retrieval_endpoint:
             self.object_fetcher = ObjectFetcher(
                 self.object_retrieval_endpoint,
@@ -215,7 +202,7 @@
                 mongo_uri=self._mongo_uri,
                 cache_collection=self._OBJECT_CACHE_COLLECTION,
             )
-        self.literal_fetcher = None
+
         if self.literal_retrieval_endpoint:
             self.literal_fetcher = LiteralFetcher(
                 self.literal_retrieval_endpoint,
@@ -237,7 +224,6 @@
             mongo_uri=self._mongo_uri,
             input_collection=self._INPUT_COLLECTION,
         )
-<<<<<<< HEAD
         self._shared_http_session = session  # For cleanup in this process
 
     async def close(self):
@@ -249,14 +235,6 @@
         ):
             await self._shared_http_session.close()
             print("HTTP session closed.")
-=======
-
-        # Create indexes
-        self.mongo_wrapper.create_indexes()
-
-        # Onboard data
-        self.onboard_data(self.dataset_name, self.table_name, target_columns=self.target_columns)
->>>>>>> 657b3256
 
     def close_mongo_connection(self):
         """Cleanup when instance is destroyed"""
@@ -620,101 +598,69 @@
 
     async def worker_async(self, rank: int):
         await self._initialize_async_components()
+
         db = self.get_db()
         input_collection = db[self._INPUT_COLLECTION]
 
-        print(f"Worker {rank} started.")
-        while True:
-            docs = []
-            for _ in range(self.worker_batch_size):
-                doc = input_collection.find_one_and_update(
-                    {
-                        "dataset_name": self.dataset_name,
-                        "table_name": self.table_name,
-                        "status": "TODO",
-                    },
-                    {"$set": {"status": "DOING"}},
-                    return_document=True,
-                )
-                if doc:
-                    docs.append(doc)
-                else:
-                    break
-            if not docs:
-                break
-
-            await self.process_batch(docs)
-            print(f"Worker {rank} processed {len(docs)} documents.")
+        total_docs = input_collection.count_documents(
+            {
+                "dataset_name": self.dataset_name,
+                "table_name": self.table_name,
+            }
+        )
+
+        docs_per_worker = total_docs // self.num_workers
+        remainder = total_docs % self.num_workers
+
+        # Adjust batch size for this specific worker
+        # Give extra documents to earlier workers if not evenly divisible
+        if rank < remainder:
+            batch_size = docs_per_worker + 1
+            skip = rank * (docs_per_worker + 1)
+        else:
+            batch_size = docs_per_worker
+            skip = (remainder * (docs_per_worker + 1)) + ((rank - remainder) * docs_per_worker)
+        print(f"Worker {rank} started with batch size {batch_size}, skipping {skip}.")
+
+        # Find documents to process for this worker using skip/limit
+        cursor = (
+            input_collection.find(
+                {
+                    "dataset_name": self.dataset_name,
+                    "table_name": self.table_name,
+                }
+            )
+            .skip(skip)
+            .limit(batch_size)
+        )
+
+        todo_docs = []
+        for doc in cursor:
+            input_collection.update_one({"_id": doc["_id"]}, {"$set": {"status": "DOING"}})
+            if len(todo_docs) < self.worker_batch_size:
+                todo_docs.append(doc)
+            else:
+                print(f"Worker {rank} processing batch of {len(todo_docs)} documents.")
+                await self.process_batch(todo_docs)
+                print(f"Worker {rank} processed {len(todo_docs)} documents.")
+                todo_docs = [doc]
+        if todo_docs:
+            print(f"Worker {rank} processing final batch of {len(todo_docs)} documents.")
+            await self.process_batch(todo_docs)
+            print(f"Worker {rank} finished processing documents.")
 
         await self.close()
-
-    # async def worker_async(self, rank: int):
-    #     await self._initialize_async_components()
-
-    #     db = self.get_db()
-    #     input_collection = db[self._INPUT_COLLECTION]
-
-    #     total_docs = input_collection.count_documents(
-    #         {
-    #             "dataset_name": self.dataset_name,
-    #             "table_name": self.table_name,
-    #         }
-    #     )
-
-    #     docs_per_worker = total_docs // self.num_workers
-    #     remainder = total_docs % self.num_workers
-
-    #     # Adjust batch size for this specific worker
-    #     # Give extra documents to earlier workers if not evenly divisible
-    #     if rank < remainder:
-    #         batch_size = docs_per_worker + 1
-    #         skip = rank * (docs_per_worker + 1)
-    #     else:
-    #         batch_size = docs_per_worker
-    #         skip = (remainder * (docs_per_worker + 1)) + ((rank - remainder) * docs_per_worker)
-    #     print(f"Worker {rank} started with batch size {batch_size}, skipping {skip}.")
-
-    #     # Find documents to process for this worker using skip/limit
-    #     cursor = (
-    #         input_collection.find(
-    #             {
-    #                 "dataset_name": self.dataset_name,
-    #                 "table_name": self.table_name,
-    #             }
-    #         )
-    #         .skip(skip)
-    #         .limit(batch_size)
-    #     )
-
-    #     todo_docs = []
-    #     for doc in cursor:
-    #         input_collection.update_one({"_id": doc["_id"]}, {"$set": {"status": "DOING"}})
-    #         if len(todo_docs) < self.worker_batch_size:
-    #             todo_docs.append(doc)
-    #         else:
-    #             await self.process_batch(todo_docs)
-    #             print(f"Worker {rank} processed {len(todo_docs)} documents.")
-    #             todo_docs = [doc]
-    #     if todo_docs:
-    #         await self.process_batch(todo_docs)
-
-    #     await self.close()
 
     def worker(self, rank: int):
         asyncio.run(self.worker_async(rank))
 
     def run(self):
-        # await self._initialize_async_components()
-
         db = self.get_db()
         input_collection = db[self._INPUT_COLLECTION]
 
         total_rows = self.mongo_wrapper.count_documents(input_collection, {"status": "TODO"})
         print(f"Found {total_rows} tasks to process.")
 
-        # tasks = [self.worker_async(rank) for rank in range(self.num_workers)]
-        # await asyncio.gather(*tasks)
-        # Use multiprocessing for true parallelism
         processes = []
         for rank in range(self.num_workers):
             p = mp.Process(target=self.worker, args=(rank,))
@@ -722,6 +668,7 @@
             processes.append(p)
         for p in processes:
             p.join()
+            p.close()
 
         pool = mp.Pool(processes=self.num_workers)
         try:
